--- conflicted
+++ resolved
@@ -58,11 +58,7 @@
 
     localparam VECTOR_SIZE = f_GetPipelineVectorSize( SIZE - 1, WIDTH );
 
-<<<<<<< HEAD
     input   wire    [f_GetPipelineVectorSize(SIZE, WIDTH)-1:0]   in;
-=======
-    input   wire    [f_GetPipelineVectorSize(SIZE,WIDTH)-1:0]   in;
->>>>>>> d9c7b6a7
     output  wire    [VECTOR_SIZE-1:0]   out_shift_left;
     output  wire    [VECTOR_SIZE-1:0]   out_shift_right;
     output  wire    [SIZE*WIDTH -1:0]   sel_left;
