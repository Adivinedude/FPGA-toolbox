# FPGA-Toolbox
A collection of modules I have written while learning verilog.

## [counter.v](counter.v)
High speed, self pipelining counter with strobe output. Configurable retiming is based on the parameter 'latency', which specifies the maximum number of clock cycles plus one, that the output should take to be valid. <sub>[verified](verification/counter.sby)</sub>

## [dmux_pipeline.v](dmux_pipeline.v)
High speed demultiplexer with variable width and configurable retiming. Operating modes include 'Fixed latency' and 'Optimize for size' <sub>[verified](verification/dmux_lfmr.sby)</sub>

## [math_pipelined.v](math_pipelined.v)
Building blocks for a fast pipelined ripple carry ALU with configurable width and retiming.
* math_lfmr - linear feedback math register. Wrapper module, managing the retiming of a single vector.
* math_combinational - Purely combinational ALU module, with automatic data structure and carry chain construction.
    * sum
    * sub
    * reducing AND
    * reducing OR
    * reducing XOR
    * equals
    * not equals

## [mux_pipeline.v](mux_pipeline.v)
Building blocks for a fast pipelined multiplexer with configurable width and retiming. Operating modes include 'Fixed latency' and 'Optimize for size'
* mux_lfmr - linear feedback mux module. Wrapper module, managing the pipelining of a multicycle multiplexer. <sub>[verified](verification/mux_lfmr.sby)</sub>
* mux_combinational - Purely combinational mux module, with automatic data structure and mux chain construction.

## [recursion_iterators.vh](recursion_iterators.vh)
Functions used for building pipeline and retiming data structures. Structure diagrams included.
* Tail Recursion - useful for running a magnitude comparison while data is in the pipeline.
* Nary Recursion - useful for large reduction operations with fixed latency
* Nary Recursion Optimized - useful for large reduction operations with varable latency and reduced register usage

## [synchronizer.v](synchronizer.v)
A dff chain for external input synchronization. Parameters for input/output chain size, and both input
and output clocks.

## [uart.v](uart.v)
<<<<<<< HEAD
A configurable Universal Asynchronous Receiver Transmitter with configurable retiming.
=======
A configurable Universal Asynchronous Receiver Transmitter.
>>>>>>> 37ca8cda
* [uart_include.vh](uart_include.vh) - Configuration parameters for the uart objects.
* [uart_rx.v](uart_rx.v) - Uart receiver module.
* [uart_tx.v](uart_tx.v) - Uart transmitter module.<|MERGE_RESOLUTION|>--- conflicted
+++ resolved
@@ -35,11 +35,7 @@
 and output clocks.
 
 ## [uart.v](uart.v)
-<<<<<<< HEAD
-A configurable Universal Asynchronous Receiver Transmitter with configurable retiming.
-=======
-A configurable Universal Asynchronous Receiver Transmitter.
->>>>>>> 37ca8cda
+A Universal Asynchronous Receiver Transmitter with configurable retiming.
 * [uart_include.vh](uart_include.vh) - Configuration parameters for the uart objects.
 * [uart_rx.v](uart_rx.v) - Uart receiver module.
 * [uart_tx.v](uart_tx.v) - Uart transmitter module.